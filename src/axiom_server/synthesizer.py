"""Synthesizer - Compare facts."""

from __future__ import annotations

# Copyright (C) 2025 The Axiom Contributors
# This program is licensed under the Peer Production License (PPL).
# See the LICENSE file for full details.
<<<<<<< HEAD

from __future__ import annotations
import logging
import sys
from typing import TYPE_CHECKING
from .ledger import Fact, insert_relationship_object
=======
# --- V2.5: UNIFIED VERSION WITH COMMUNITY REFACTOR ---
import logging
import sys
from typing import TYPE_CHECKING

from axiom_server.common import NLP_MODEL
from axiom_server.ledger import (
    Fact,
    get_all_facts_for_analysis,
    insert_relationship,
)
>>>>>>> aef22e8a

if TYPE_CHECKING:
    from sqlalchemy.orm import Session

logger = logging.getLogger("synthesizer")
stdout_handler = logging.StreamHandler(stream=sys.stdout)
stdout_handler.setFormatter(
    logging.Formatter(
        "[%(name)s] %(asctime)s | %(levelname)s | %(filename)s:%(lineno)s >>> %(message)s",
    ),
)
logger.addHandler(stdout_handler)
logger.setLevel(logging.INFO)
logger.propagate = False


<<<<<<< HEAD
def link_related_facts(session: Session, new_facts_batch: list[Fact]) -> None:
    """
    The new V3.1 Synthesizer. It is now a native citizen of the ORM,
    accepting a session object and operating on Fact objects directly.
    It leverages pre-computed semantics for massive performance gains.
    """
=======
def link_related_facts(
    session: Session,
    new_facts_batch: list[Fact],
) -> None:
    """Compare a batch of new facts against the entire ledger to find and store relationships."""
>>>>>>> aef22e8a
    logger.info("beginning Knowledge Graph linking...")
    if not new_facts_batch:
        logger.info("no new facts to link. Cycle complete.")
        return

    all_facts_in_ledger = session.query(Fact).all()

    links_found = 0
    for new_fact in new_facts_batch:
        new_semantics = new_fact.get_semantics()
        new_doc = new_semantics["doc"]
        new_entities = {ent.text.lower() for ent in new_doc.ents}

        for existing_fact in all_facts_in_ledger:
            if new_fact.id == existing_fact.id:
                continue

            existing_semantics = existing_fact.get_semantics()
            existing_doc = existing_semantics["doc"]
            existing_entities = {ent.text.lower() for ent in existing_doc.ents}

            shared_entities = new_entities.intersection(existing_entities)

            if shared_entities:
                relationship_score = len(shared_entities)
                insert_relationship_object(
                    session, new_fact, existing_fact, relationship_score
                )
                links_found += 1

    session.commit()
    logger.info(
        f"linking complete. Found and stored {links_found} new relationships.",
    )<|MERGE_RESOLUTION|>--- conflicted
+++ resolved
@@ -5,26 +5,14 @@
 # Copyright (C) 2025 The Axiom Contributors
 # This program is licensed under the Peer Production License (PPL).
 # See the LICENSE file for full details.
-<<<<<<< HEAD
-
-from __future__ import annotations
-import logging
-import sys
-from typing import TYPE_CHECKING
-from .ledger import Fact, insert_relationship_object
-=======
-# --- V2.5: UNIFIED VERSION WITH COMMUNITY REFACTOR ---
 import logging
 import sys
 from typing import TYPE_CHECKING
 
-from axiom_server.common import NLP_MODEL
 from axiom_server.ledger import (
     Fact,
-    get_all_facts_for_analysis,
-    insert_relationship,
+    insert_relationship_object,
 )
->>>>>>> aef22e8a
 
 if TYPE_CHECKING:
     from sqlalchemy.orm import Session
@@ -41,20 +29,13 @@
 logger.propagate = False
 
 
-<<<<<<< HEAD
 def link_related_facts(session: Session, new_facts_batch: list[Fact]) -> None:
+    """Compare a batch of new facts against the entire ledger to find and store relationships.
+
+    Now a native citizen of the ORM, accepting a session object and
+    operating on Fact objects directly. Leverages pre-computed
+    semantics for massive performance gains.
     """
-    The new V3.1 Synthesizer. It is now a native citizen of the ORM,
-    accepting a session object and operating on Fact objects directly.
-    It leverages pre-computed semantics for massive performance gains.
-    """
-=======
-def link_related_facts(
-    session: Session,
-    new_facts_batch: list[Fact],
-) -> None:
-    """Compare a batch of new facts against the entire ledger to find and store relationships."""
->>>>>>> aef22e8a
     logger.info("beginning Knowledge Graph linking...")
     if not new_facts_batch:
         logger.info("no new facts to link. Cycle complete.")
@@ -81,7 +62,10 @@
             if shared_entities:
                 relationship_score = len(shared_entities)
                 insert_relationship_object(
-                    session, new_fact, existing_fact, relationship_score
+                    session,
+                    new_fact,
+                    existing_fact,
+                    relationship_score,
                 )
                 links_found += 1
 
