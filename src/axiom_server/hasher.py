"""Hasher - Fact hash tools."""

from __future__ import annotations

import logging
from typing import TYPE_CHECKING

import numpy as np
from sqlalchemy import or_

from axiom_server.common import NLP_MODEL  # We are using the LARGE model here!
from axiom_server.ledger import Fact

if TYPE_CHECKING:
    from sqlalchemy.orm import Session

# Use the same logger as other parts of the application for consistency
logger = logging.getLogger("axiom-node.hasher")


def _extract_keywords(query_text: str, max_keywords: int = 5) -> list[str]:
    """Return the most important keywords (nouns and proper nouns) from a query."""
    # Process the query with our powerful NLP model
    doc = NLP_MODEL(query_text.lower())

    keywords = []
    # We prioritize proper nouns (like "Trump", "SpaceX") and regular nouns.
    # We ignore stopwords (like "the", "a", "for") and punctuation.
    for token in doc:
        if (
            not token.is_stop
            and not token.is_punct
            and token.pos_ in ["PROPN", "NOUN"]
        ):
            keywords.append(token.lemma_)  # Use the base form of the word

    # Return the most important (first occurring) keywords up to the max limit
    return keywords[:max_keywords]


class FactIndexer:
<<<<<<< HEAD
    def __init__(self, session: Session):
        """Initializes the indexer with a database session."""
        self.session = session # This session will be used for pre-filtering
        self.fact_id_to_content = {}
=======
    """A simple class to hold our indexed data."""

    def __init__(self, session: Session) -> None:
        """Initialize the indexer with a database session."""
        self.session = session  # This session will be used for pre-filtering
        # A dictionary to map a unique fact ID to its text content.
        self.fact_id_to_content: dict[int, str] = {}
        # A dictionary to map that same fact ID to its numerical vector.
>>>>>>> 86124cde
        self.fact_id_to_vector = {}
        self.vector_matrix = None
<<<<<<< HEAD
        self.fact_ids = []

    def add_fact(self, fact: Fact):
        """Adds a single, new fact to the live index in memory."""
        # This is a convenience method that calls the more efficient batch method.
        self.add_facts([fact])

    def add_facts(self, facts_to_add: list[Fact]):
        """
        Adds a list of new Fact objects to the live in-memory search index
        efficiently in a single batch operation.

        Args:
            facts_to_add: A list of SQLAlchemy Fact objects to be indexed.
        """
        if not facts_to_add:
=======
        # A list to keep track of the order of fact IDs corresponding to the matrix rows.
        self.fact_ids: list[int] = []

    def add_fact(self, fact: Fact) -> None:
        """Add a single, new fact to the live index in memory."""
        if fact.id in self.fact_ids:
            logger.info(f"Fact {fact.id} is already indexed. Skipping.")
>>>>>>> 86124cde
            return

        # Filter out any facts that might already be in the index
        new_facts = [fact for fact in facts_to_add if fact.id not in self.fact_ids]
        if not new_facts:
            logger.info("All provided facts are already indexed. Skipping.")
            return

        # --- Batch process all new facts ---
        new_contents = [fact.content for fact in new_facts]
        new_ids = [fact.id for fact in new_facts]

        # Use the NLP model to get all vectors in one go. This is very efficient.
        # We need to process each content string with the NLP model individually to get its vector.
        new_vectors = [NLP_MODEL(content).vector for content in new_contents]
        
        # --- Update the in-memory stores ---
        for i, fact in enumerate(new_facts):
            self.fact_id_to_content[fact.id] = new_contents[i]
            self.fact_id_to_vector[fact.id] = new_vectors[i]
            self.fact_ids.append(fact.id)

        # --- Update the NumPy matrix for fast searching ---
        # Stack all the new vectors into a single matrix.
        new_vectors_matrix = np.vstack(new_vectors)

        if self.vector_matrix is None:
            # If this is the first batch, the matrix is just these new vectors.
            self.vector_matrix = new_vectors_matrix
        else:
            # Otherwise, stack the new matrix onto the existing one.
            self.vector_matrix = np.vstack(
                [self.vector_matrix, new_vectors_matrix],
            )
        
        logger.info(f"Successfully added {len(new_facts)} new facts to the search index.")

    def index_facts_from_db(self) -> None:
        """Read all non-disputed facts from the database and builds the index."""
        logger.info("Starting to index facts from the ledger...")
        facts_to_index = (
            self.session.query(Fact).filter(Fact.disputed == False).all()  # noqa: E712
        )
        if not facts_to_index:
            logger.warning("No facts found in the database to index.")
            return
        
        # We can now reuse our efficient batch-processing method!
        self.add_facts(facts_to_index)

        logger.info(
            f"Initial indexing complete. {len(self.fact_ids)} facts are now searchable.",
        )

    def find_closest_facts(
        self,
        query_text: str,
        top_n: int = 3,
    ) -> list[dict]:
        """Perform a HYBRID search.

        1. Extracts keywords from the query.
        2. Pre-filters the database for facts containing those keywords.
        3. Performs a vector similarity search ONLY on the pre-filtered results.
        """
        # --- Step 1: Extract Keywords ---
        keywords = _extract_keywords(query_text)
        if not keywords:
            logger.warning("Could not extract any keywords from the query.")
<<<<<<< HEAD
            return []

        logger.info(f"Extracted keywords for pre-filtering: {keywords}")

        # --- Step 2: Pre-filter the Database for Keywords ---
        from sqlalchemy import or_

        keyword_filters = [Fact.content.ilike(f"%{key}%") for key in keywords]
        
=======
            return []  # If no keywords, we can't search.

        logger.info(f"Extracted keywords for pre-filtering: {keywords}")

        # Build a query that looks for facts containing ANY of the keywords.
        # This is a fast, indexed text search in the database.
        keyword_filters = [Fact.content.ilike(f"%{key}%") for key in keywords]

        # We only want to search through facts that are not disputed.
>>>>>>> 86124cde
        pre_filtered_facts = (
            self.session.query(Fact)
            .filter(or_(*keyword_filters))
            .filter(Fact.disputed == False)  # noqa: E712
            .all()
        )

        if not pre_filtered_facts:
            logger.info("Pre-filtering found no facts matching the keywords.")
            return []

        candidate_ids = [fact.id for fact in pre_filtered_facts]
<<<<<<< HEAD
        
        try:
            # Filter to only include candidates that are in our live index
            valid_candidate_ids = [fid for fid in candidate_ids if fid in self.fact_ids]
            if not valid_candidate_ids: 
                logger.warning("Pre-filtered facts were not found in the live index. The index may be syncing.")
                return []
            candidate_indices = [self.fact_ids.index(fid) for fid in valid_candidate_ids]
        except ValueError:
            logger.warning("A race condition occurred where a fact was un-indexed during a search. Returning no results.")
            return []

        if self.vector_matrix is None or len(candidate_indices) == 0:
            return []
=======

        # We need to find the positions (indices) of these candidate facts
        # in our main, full vector_matrix.
        try:
            candidate_indices = [
                self.fact_ids.index(fid) for fid in candidate_ids
            ]
        except ValueError:
            # This can happen if a fact is in the DB but not yet in the in-memory index.
            # For robustness, we'll just log it and proceed with what we have.
            logger.warning(
                "Some pre-filtered facts were not found in the live index. The index may be syncing.",
            )
            # Filter out the missing IDs
            valid_candidate_ids = [
                fid for fid in candidate_ids if fid in self.fact_ids
            ]
            if not valid_candidate_ids:
                return []
            candidate_indices = [
                self.fact_ids.index(fid) for fid in valid_candidate_ids
            ]
>>>>>>> 86124cde

        candidate_matrix = self.vector_matrix[candidate_indices, :]

        # --- Step 3 & 4: Vectorize Query and Compare ---
        query_doc = NLP_MODEL(query_text)
        query_vector = query_doc.vector

        dot_products = np.dot(candidate_matrix, query_vector)
        norm_query = np.linalg.norm(query_vector)
        norm_matrix = np.linalg.norm(candidate_matrix, axis=1)
<<<<<<< HEAD
        
        # Avoid division by zero if vectors are all zeros
        if norm_query == 0 or not np.any(norm_matrix):
=======

        if norm_query == 0 or not np.all(norm_matrix):
>>>>>>> 86124cde
            return []

        similarities = dot_products / (norm_matrix * norm_query)

        top_candidate_indices = np.argsort(similarities)[::-1][:top_n]

        # --- Final Step: Prepare and Return Results ---
        results = []
        for i in top_candidate_indices:
            original_index = candidate_indices[i]
            fact_id = self.fact_ids[original_index]

            results.append(
                {
                    "content": self.fact_id_to_content[fact_id],
                    "similarity": float(similarities[i]),
                    "fact_id": fact_id,
                },
            )

        return results<|MERGE_RESOLUTION|>--- conflicted
+++ resolved
@@ -39,12 +39,6 @@
 
 
 class FactIndexer:
-<<<<<<< HEAD
-    def __init__(self, session: Session):
-        """Initializes the indexer with a database session."""
-        self.session = session # This session will be used for pre-filtering
-        self.fact_id_to_content = {}
-=======
     """A simple class to hold our indexed data."""
 
     def __init__(self, session: Session) -> None:
@@ -53,11 +47,10 @@
         # A dictionary to map a unique fact ID to its text content.
         self.fact_id_to_content: dict[int, str] = {}
         # A dictionary to map that same fact ID to its numerical vector.
->>>>>>> 86124cde
         self.fact_id_to_vector = {}
         self.vector_matrix = None
-<<<<<<< HEAD
-        self.fact_ids = []
+        # A list to keep track of the order of fact IDs corresponding to the matrix rows.
+        self.fact_ids: list[int] = []
 
     def add_fact(self, fact: Fact):
         """Adds a single, new fact to the live index in memory."""
@@ -73,15 +66,6 @@
             facts_to_add: A list of SQLAlchemy Fact objects to be indexed.
         """
         if not facts_to_add:
-=======
-        # A list to keep track of the order of fact IDs corresponding to the matrix rows.
-        self.fact_ids: list[int] = []
-
-    def add_fact(self, fact: Fact) -> None:
-        """Add a single, new fact to the live index in memory."""
-        if fact.id in self.fact_ids:
-            logger.info(f"Fact {fact.id} is already indexed. Skipping.")
->>>>>>> 86124cde
             return
 
         # Filter out any facts that might already be in the index
@@ -151,27 +135,18 @@
         keywords = _extract_keywords(query_text)
         if not keywords:
             logger.warning("Could not extract any keywords from the query.")
-<<<<<<< HEAD
-            return []
+            return []  # If no keywords, we can't search.
 
         logger.info(f"Extracted keywords for pre-filtering: {keywords}")
 
         # --- Step 2: Pre-filter the Database for Keywords ---
         from sqlalchemy import or_
-
-        keyword_filters = [Fact.content.ilike(f"%{key}%") for key in keywords]
-        
-=======
-            return []  # If no keywords, we can't search.
-
-        logger.info(f"Extracted keywords for pre-filtering: {keywords}")
 
         # Build a query that looks for facts containing ANY of the keywords.
         # This is a fast, indexed text search in the database.
         keyword_filters = [Fact.content.ilike(f"%{key}%") for key in keywords]
 
         # We only want to search through facts that are not disputed.
->>>>>>> 86124cde
         pre_filtered_facts = (
             self.session.query(Fact)
             .filter(or_(*keyword_filters))
@@ -184,22 +159,6 @@
             return []
 
         candidate_ids = [fact.id for fact in pre_filtered_facts]
-<<<<<<< HEAD
-        
-        try:
-            # Filter to only include candidates that are in our live index
-            valid_candidate_ids = [fid for fid in candidate_ids if fid in self.fact_ids]
-            if not valid_candidate_ids: 
-                logger.warning("Pre-filtered facts were not found in the live index. The index may be syncing.")
-                return []
-            candidate_indices = [self.fact_ids.index(fid) for fid in valid_candidate_ids]
-        except ValueError:
-            logger.warning("A race condition occurred where a fact was un-indexed during a search. Returning no results.")
-            return []
-
-        if self.vector_matrix is None or len(candidate_indices) == 0:
-            return []
-=======
 
         # We need to find the positions (indices) of these candidate facts
         # in our main, full vector_matrix.
@@ -222,8 +181,15 @@
             candidate_indices = [
                 self.fact_ids.index(fid) for fid in valid_candidate_ids
             ]
->>>>>>> 86124cde
-
+
+        except ValueError:
+            logger.warning("A race condition occurred where a fact was un-indexed during a search. Returning no results.")
+            return []
+
+        if self.vector_matrix is None or len(candidate_indices) == 0:
+            return []
+
+        # Create a smaller matrix with only the vectors of our candidate facts.
         candidate_matrix = self.vector_matrix[candidate_indices, :]
 
         # --- Step 3 & 4: Vectorize Query and Compare ---
@@ -233,14 +199,8 @@
         dot_products = np.dot(candidate_matrix, query_vector)
         norm_query = np.linalg.norm(query_vector)
         norm_matrix = np.linalg.norm(candidate_matrix, axis=1)
-<<<<<<< HEAD
-        
-        # Avoid division by zero if vectors are all zeros
-        if norm_query == 0 or not np.any(norm_matrix):
-=======
 
         if norm_query == 0 or not np.all(norm_matrix):
->>>>>>> 86124cde
             return []
 
         similarities = dot_products / (norm_matrix * norm_query)
